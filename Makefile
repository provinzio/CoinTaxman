.DEFAULT_GOAL := lint

flake8:
	flake8 . --show-source --statistics

mypy:
	mypy . --show-column-numbers

check-isort:
	isort . --check-only --diff

# Run linter
lint: flake8 mypy check-isort

isort:
	isort .

black:
	black src

# Run formatter
format: black isort

# Build dockerfile
build:
	docker build -t cointaxman:latest .

# Run the project
run:
	python src/main.py

run-container:
	docker run --name cointaxman -it --rm \
		-v `pwd`/account_statements:/CoinTaxman/account_statements:Z \
		-v `pwd`/data:/CoinTaxman/data:Z \
		-v `pwd`/export:/CoinTaxman/export:Z \
		-e TAX_YEAR=2021 -e COUNTRY=GERMANY \
		cointaxman

clean:
	del /S data\*.db

cleanrun: clean run

check-db:
	cd src && python -c "from price_data import PriceData; PriceData().check_database()"

# Install requirements
install:
	python -m pip install --upgrade pip
	pip install -r requirements.txt

install-dev: install
	pip -r requirements-dev.txt

<<<<<<< HEAD

# Setup virtuel environment
=======
# Setup virtual environment
>>>>>>> 1ec7c688
venv:
	python3 -m venv .pyenv
ifdef OS # Windows
	.pyenv\Scripts\activate && make install
else # Linux
	source .pyenv/bin/activate && make install
endif

.PHONY: flake8 mypy check-isort lint isort black format build run run-container clean cleanrun check-db install install-dev venv<|MERGE_RESOLUTION|>--- conflicted
+++ resolved
@@ -53,12 +53,8 @@
 install-dev: install
 	pip -r requirements-dev.txt
 
-<<<<<<< HEAD
+# Setup virtual environment
 
-# Setup virtuel environment
-=======
-# Setup virtual environment
->>>>>>> 1ec7c688
 venv:
 	python3 -m venv .pyenv
 ifdef OS # Windows
