--- conflicted
+++ resolved
@@ -30,11 +30,8 @@
 
 cleanrun: clean run
 
-<<<<<<< HEAD
-=======
 check-db:
 	cd src && python -c "from price_data import PriceData; PriceData().check_database()"
->>>>>>> f6b5d511
 
 # Install requirements
 install:
