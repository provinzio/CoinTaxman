--- conflicted
+++ resolved
@@ -25,30 +25,21 @@
 run:
 	python src/main.py
 
-<<<<<<< HEAD
-=======
 clean:
 	del /S data\*.db
 
 cleanrun: clean run
 
->>>>>>> 5d0357f5
+
 # Install requirements
 install:
 	python -m pip install --upgrade pip
 	pip install -r requirements.txt -r requirements-dev.txt
 
-<<<<<<< HEAD
-# Setup virtual environment
-=======
+
 # Setup virtuel environment
->>>>>>> 5d0357f5
 venv:
 	python -m venv .pyenv
 	.pyenv\Scripts\activate && make install	
 
-<<<<<<< HEAD
-.PHONY: flake8 mypy check-isort lint isort black format run install venv
-=======
-.PHONY: flake8 mypy check-isort lint isort black format run clean cleanrun install venv
->>>>>>> 5d0357f5
+.PHONY: flake8 mypy check-isort lint isort black format run clean cleanrun install venv