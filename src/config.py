--- conflicted
+++ resolved
@@ -67,15 +67,9 @@
 if COUNTRY == core.Country.GERMANY:
     FIAT_CLASS = core.Fiat.EUR
     PRINCIPLE = core.Principle.FIFO
-<<<<<<< HEAD
-
-    def IS_LONG_TERM(buy: datetime, sell: datetime) -> bool:
-        return buy + relativedelta(years=1) < sell
-=======
     LOCAL_TIMEZONE = zoneinfo.ZoneInfo("CET")
     LOCAL_TIMEZONE_KEY = "MEZ"
     locale_str = "de_DE"
->>>>>>> be09d31b
 
 else:
     raise NotImplementedError(
