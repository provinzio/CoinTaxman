--- conflicted
+++ resolved
@@ -166,138 +166,8 @@
             elif isinstance(op, transaction.Buy):
                 balance.put(op)
             elif isinstance(op, transaction.Sell):
-<<<<<<< HEAD
-                sold_coins, unsold_coins = balance.sell(op.change)
-                if unsold_coins:
-                    # Queue ran out of items to sell and not all coins
-                    # could be sold.
-                    if coin == config.FIAT:
-                        # This is OK for the own fiat currencies (not taxable).
-                        continue
-                    else:
-                        log.error(
-                            f"{op.file_path.name}: Line {op.line}: "
-                            f"Not enough {coin} in queue to sell "
-                            f"(transaction from {op.utc_time} "
-                            f"on {op.platform})\n"
-                            "\tThis error occurs if your account statements "
-                            "have unmatched buy/sell positions.\n"
-                            "\tHave you added all your account statements "
-                            "of the last years?\n"
-                            "\tThis error may also occur after deposits "
-                            "from unknown sources.\n"
-                        )
-                        raise RuntimeError
-                if self.in_tax_year(op) and coin != config.FIAT:
-                    taxation_type = "Sonstige Einkünfte"
-                    # Price of the sell.
-                    sell_price = self.price_data.get_cost(op)
-                    taxed_gain = decimal.Decimal()
-                    # Coins which are older than (in this case) one year or
-                    # which come from an Airdrop, CoinLend or Commission (in an
-                    # foreign currency) will not be taxed.
-                    for sc in sold_coins:
-                        if not config.IS_LONG_TERM(
-                            sc.op.utc_time, op.utc_time
-                        ) and not (
-                            isinstance(
-                                sc.op,
-                                (
-                                    transaction.Airdrop,
-                                    transaction.CoinLendInterest,
-                                    transaction.StakingInterest,
-                                    transaction.Commission,
-                                ),
-                            )
-                            and not sc.op.coin == config.FIAT
-                        ):
-                            partial_sell_price = (sc.sold / op.change) * sell_price
-                            sold_coin_cost = self.price_data.get_cost(sc)
-                            taxed_gain += partial_sell_price - sold_coin_cost
-                    remark = ", ".join(
-                        f"{sc.sold} from {sc.op.utc_time} "
-                        f"({sc.op.__class__.__name__})"
-                        for sc in sold_coins
-                    )
-                    tx = transaction.TaxEvent(
-                        taxation_type,
-                        taxed_gain,
-                        op,
-                        sell_price,
-                        remark,
-                    )
-                    self.tax_events.append(tx)
-            elif isinstance(op, transaction.MarginBuy):
-                balance.put(op)
-            elif isinstance(op, transaction.MarginSell):
-                sold_coins, unsold_coins = balance.sell(op.change)
-                if unsold_coins:
-                    # Queue ran out of items to sell and not all coins
-                    # could be sold.
-                    if coin == config.FIAT:
-                        # This is OK for the own fiat currencies (not taxable).
-                        continue
-                    else:
-                        log.error(
-                            f"{op.file_path.name}: Line {op.line}: "
-                            f"Not enough {coin} in queue to sell "
-                            f"(transaction from {op.utc_time} "
-                            f"on {op.platform})\n"
-                            "\tThis error occurs if your account statements "
-                            "have unmatched buy/sell positions.\n"
-                            "\tHave you added all your account statements "
-                            "of the last years?\n"
-                            "\tThis error may also occur after deposits "
-                            "from unknown sources.\n"
-                        )
-                        raise RuntimeError
-                if self.in_tax_year(op) and coin != config.FIAT:
-                    taxation_type = "Sonstige Einkünfte aus Margin Trading"
-                    # Price of the sell.
-                    sell_price = self.price_data.get_cost(op)
-                    taxed_gain = decimal.Decimal()
-                    # Coins which are older than (in this case) one year or
-                    # which come from an Airdrop, CoinLend or Commission (in an
-                    # foreign currency) will not be taxed.
-                    for sc in sold_coins:
-                        if not config.IS_LONG_TERM(
-                            sc.op.utc_time, op.utc_time
-                        ) and not (
-                            isinstance(
-                                sc.op,
-                                (
-                                    transaction.Airdrop,
-                                    transaction.CoinLendInterest,
-                                    transaction.StakingInterest,
-                                    transaction.Commission,
-                                ),
-                            )
-                            and not sc.op.coin == config.FIAT
-                        ):
-                            partial_sell_price = (sc.sold / op.change) * sell_price
-                            sold_coin_cost = self.price_data.get_cost(sc)
-                            taxed_gain += partial_sell_price - sold_coin_cost
-
-                    if taxed_gain < 0:
-                        taxation_type = "Sonstige Versluste aus Margin Trading"
-
-                    remark = ", ".join(
-                        f"{sc.sold} from {sc.op.utc_time} "
-                        f"({sc.op.__class__.__name__})"
-                        for sc in sold_coins
-                    )
-                    tx = transaction.TaxEvent(
-                        taxation_type,
-                        taxed_gain,
-                        op,
-                        sell_price,
-                        remark,
-                    )
-                    self.tax_events.append(tx)
-=======
                 if tx_ := evaluate_sell(op):
                     self.tax_events.append(tx_)
->>>>>>> 1ec7c688
             elif isinstance(
                 op, (transaction.CoinLendInterest, transaction.StakingInterest)
             ):
