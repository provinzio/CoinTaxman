# CoinTaxman
# Copyright (C) 2021  Carsten Docktor <https://github.com/provinzio>

# This program is free software: you can redistribute it and/or modify
# it under the terms of the GNU Affero General Public License as
# published by the Free Software Foundation, either version 3 of the
# License, or (at your option) any later version.

# This program is distributed in the hope that it will be useful,
# but WITHOUT ANY WARRANTY; without even the implied warranty of
# MERCHANTABILITY or FITNESS FOR A PARTICULAR PURPOSE.  See the
# GNU Affero General Public License for more details.

# You should have received a copy of the GNU Affero General Public License
# along with this program.  If not, see <https://www.gnu.org/licenses/>.

import csv
import datetime
import decimal
from pathlib import Path
from typing import Optional, Type, Union

import balance_queue
import config
import core
import log_config
import misc
import transaction
from book import Book
from price_data import PriceData

log = log_config.getLogger(__name__)


class Taxman:
    def __init__(self, book: Book, price_data: PriceData) -> None:
        self.book = book
        self.price_data = price_data

        self.tax_events: list[transaction.TaxEvent] = []
        # Tax Events which would occur if all left over coins were sold now.
        self.virtual_tax_events: list[transaction.TaxEvent] = []

        # Determine used functions/classes depending on the config.
        country = config.COUNTRY.name
        try:
            self.__evaluate_taxation = getattr(self, f"_evaluate_taxation_{country}")
        except AttributeError:
            raise NotImplementedError(f"Unable to evaluate taxation for {country=}.")

        if config.PRINCIPLE == core.Principle.FIFO:
            # Explicity define type for BalanceType on first declaration
            # to avoid mypy errors.
            self.BalanceType: Type[
                balance_queue.BalanceQueue
            ] = balance_queue.BalanceFIFOQueue
        elif config.PRINCIPLE == core.Principle.LIFO:
            self.BalanceType = balance_queue.BalanceLIFOQueue
        else:
            raise NotImplementedError(
                f"Unable to evaluate taxation for {config.PRINCIPLE=}."
            )

    @staticmethod
    def in_tax_year(op: transaction.Operation) -> bool:
        return op.utc_time.year == config.TAX_YEAR

    @staticmethod
    def tax_deadline() -> datetime.datetime:
        return min(
            datetime.datetime(config.TAX_YEAR, 12, 31, 23, 59, 59),
            datetime.datetime.now(),
        ).astimezone()

    def _evaluate_taxation_GERMANY(
        self,
        coin: str,
        operations: list[transaction.Operation],
    ) -> None:
        balance = self.BalanceType()

        def evaluate_sell(
<<<<<<< HEAD
            op: transaction.Operation, force: bool = False
        ) -> Optional[transaction.TaxEvent]:
=======
            op: transaction.Operation,
        ) -> Optional[list[transaction.TaxEvent]]:
>>>>>>> 189367e6
            # Remove coins from queue.
            sold_coins, unsold_coins = balance.sell(op.change)
            tx_list = []

            if coin == config.FIAT:
                # Not taxable.
                return None

            if unsold_coins:
                # Queue ran out of items to sell and not all coins
                # could be sold.
                log.error(
                    f"{op.file_path.name}: Lines {op.line}: "
                    f"Not enough {coin} in queue to sell: "
                    f"missing {unsold_coins} {coin} "
                    f"(transaction from {op.utc_time} "
                    f"on {op.platform})\n"
                    "\tThis error occurs if your account statements "
                    "have unmatched buy/sell positions.\n"
                    "\tHave you added all your account statements "
                    "of the last years?\n"
                    "\tThis error may also occur after deposits "
                    "from unknown sources.\n"
                )
                raise RuntimeError

            if not self.in_tax_year(op) and not force:
                # Sell is only taxable in the respective year.
                return None

            taxation_type = "Sonstige Einkünfte"
            # Price of the sell.
            sell_value = self.price_data.get_cost(op)
            taxed_gain = decimal.Decimal()
            real_gain = decimal.Decimal()
            any_sc_is_taxable = False
            # Coins which are older than (in this case) one year or
            # which come from an Airdrop, CoinLend or Commission (in an
            # foreign currency) will not be taxed.
            for sc in sold_coins:
                is_taxable = not config.IS_LONG_TERM(
                    sc.op.utc_time, op.utc_time
                ) and not (
                    isinstance(
                        sc.op,
                        (
                            transaction.Airdrop,
                            transaction.CoinLendInterest,
                            transaction.StakingInterest,
                            transaction.Commission,
                        ),
                    )
                    and not sc.op.coin == config.FIAT
                )
                any_sc_is_taxable |= is_taxable
                # Only calculate the gains if necessary.
<<<<<<< HEAD
                if is_taxable or config.CALCULATE_UNREALIZED_GAINS:
                    partial_sell_price = (sc.sold / op.change) * sell_price
=======
                if is_taxable or config.CALCULATE_VIRTUAL_SELL:
                    partial_sell_value = (sc.sold / op.change) * sell_value
>>>>>>> 189367e6
                    sold_coin_cost = self.price_data.get_cost(sc)
                    gain = partial_sell_value - sold_coin_cost
                    if is_taxable:
                        taxed_gain += gain
                    if config.CALCULATE_UNREALIZED_GAINS:
                        real_gain += gain
                # For the detailed export with all events, split all sold coins into
                # multiple tax events. Else combine all in one tax event after the loop.
                if config.EXPORT_ALL_EVENTS:
                    remark = (
                        f"{sc.sold} vom {sc.op.utc_time} "
                        f"({sc.op.__class__.__name__})"
                    )
                    tx_list.append(
                        transaction.TaxEvent(
                            taxation_type,
                            taxed_gain,
                            op,
                            is_taxable,
                            sell_value,
                            real_gain,
                            remark,
                        )
                    )
            if not config.EXPORT_ALL_EVENTS:
                remark = ", ".join(
                    f"{sc.sold} vom {sc.op.utc_time} " f"({sc.op.__class__.__name__})"
                    for sc in sold_coins
                )
                tx_list.append(
                    transaction.TaxEvent(
                        taxation_type,
                        taxed_gain,
                        op,
                        any_sc_is_taxable,
                        sell_value,
                        real_gain,
                        remark,
                    )
                )
            return tx_list

        # TODO handle buy.fees and sell.fees.

        for op in operations:
            tx: Union[transaction.TaxEvent, list, None] = None
            if isinstance(op, transaction.Fee):
                raise RuntimeError("single fee operations shouldn't exist")
                balance.remove_fee(op.change)
                # fees reduce taxed gain in the corresponding tax period
                is_taxable = self.in_tax_year(op)
                taxation_type = "Sonstige Einkünfte"
                if not is_taxable:
                    taxation_type += " außerhalb des Steuerjahres"
                taxed_gain = -self.price_data.get_cost(op)
                tx = transaction.TaxEvent(taxation_type, taxed_gain, op, is_taxable)
            elif isinstance(op, transaction.CoinLend):
                taxation_type = "Krypto-Lending Beginn"
                tx = transaction.TaxEvent(taxation_type, decimal.Decimal(), op, False)
            elif isinstance(op, transaction.CoinLendEnd):
                taxation_type = "Krypto-Lending Ende"
                tx = transaction.TaxEvent(taxation_type, decimal.Decimal(), op, False)
            elif isinstance(op, transaction.Staking):
                taxation_type = "Krypto-Staking Beginn"
                tx = transaction.TaxEvent(taxation_type, decimal.Decimal(), op, False)
            elif isinstance(op, transaction.StakingEnd):
                taxation_type = "Krypto-Staking Ende"
                tx = transaction.TaxEvent(taxation_type, decimal.Decimal(), op, False)
            elif isinstance(op, transaction.Buy):
                balance.put(op)
                if op.coin == config.FIAT:
                    continue
                else:
                    taxation_type = "Kauf"
                    cost = self.price_data.get_cost(op)
                    price = self.price_data.get_price(op.platform, op.coin, op.utc_time)
                    remark = (
                        f"Kosten {cost} {config.FIAT}, "
                        f"Preis {price} {op.coin}/{config.FIAT}"
                    )
                    tx = transaction.TaxEvent(
                        taxation_type, decimal.Decimal(), op, False, remark=remark
                    )
            elif isinstance(op, transaction.Sell):
                if op.coin == config.FIAT:
                    continue
                if (tx := evaluate_sell(op)) is None:
                    if self.in_tax_year(op):
                        taxation_type = "Verkauf (nicht steuerbar)"
                    else:
                        taxation_type = "Verkauf (außerhalb des Steuerjahres)"
                    tx = transaction.TaxEvent(
                        taxation_type, decimal.Decimal(), op, False
                    )
            elif isinstance(
                op, (transaction.CoinLendInterest, transaction.StakingInterest)
            ):
                balance.put(op)
                is_taxable = self.in_tax_year(op)
                if misc.is_fiat(coin):
                    taxation_type = "Einkünfte aus Kapitalvermögen"
                    if isinstance(op, transaction.StakingInterest):
                        log.error(
                            f"{coin} at {op.platform}, {op.utc_time}: "
                            "You can not stake fiat currencies."
                        )
                        raise RuntimeError
                else:
                    taxation_type = "Einkünfte aus sonstigen Leistungen"
                if not is_taxable:
                    taxation_type += " außerhalb des Steuerjahres"
                taxed_gain = self.price_data.get_cost(op)
                tx = transaction.TaxEvent(taxation_type, taxed_gain, op, is_taxable)
            elif isinstance(op, transaction.Airdrop):
                balance.put(op)
                taxation_type = "Airdrop"
                real_gain = self.price_data.get_cost(op)
                tx = transaction.TaxEvent(
                    taxation_type, decimal.Decimal(), op, False, real_gain=real_gain
                )
            elif isinstance(op, transaction.Commission):
                balance.put(op)
                is_taxable = self.in_tax_year(op)
                taxation_type = "Einkünfte aus sonstigen Leistungen"
                if not is_taxable:
                    taxation_type += " außerhalb des Steuerjahres"
                taxed_gain = self.price_data.get_cost(op)
                tx = transaction.TaxEvent(taxation_type, taxed_gain, op, is_taxable)
            elif isinstance(op, transaction.Deposit):
                if coin != config.FIAT:
                    log.warning(
                        f"Unresolved deposit of {op.change} {coin} "
                        f"on {op.platform} at {op.utc_time}. "
                        "The evaluation might be wrong."
                    )
                taxation_type = "Einzahlung"
                tx = transaction.TaxEvent(taxation_type, decimal.Decimal(), op, False)
            elif isinstance(op, transaction.Withdrawal):
                if coin != config.FIAT:
                    log.warning(
                        f"Unresolved withdrawal of {op.change} {coin} "
                        f"from {op.platform} at {op.utc_time}. "
                        "The evaluation might be wrong."
                    )
                taxation_type = "Auszahlung"
                tx = transaction.TaxEvent(taxation_type, decimal.Decimal(), op, False)
            else:
                raise NotImplementedError

            # for all valid cases, add tax event to list
            if tx is None:
                continue
            elif isinstance(tx, list):
                self.tax_events.extend(tx)
            elif isinstance(tx, transaction.TaxEvent):
                self.tax_events.append(tx)
            else:
                raise TypeError

        # Check that all relevant positions were considered.
        if balance.buffer_fee:
            log.warning(
                "Balance has outstanding fees which were not considered: "
                f"{balance.buffer_fee} {coin}"
            )

        # Calculate the amount of coins which should be left on the platform
        # and evaluate the (taxed) gain, if the coin would be sold right now.
        if config.CALCULATE_UNREALIZED_GAINS and (
            (
                left_coin := misc.dsum(
                    ((bop.op.change - bop.sold) for bop in balance.queue)
                )
            )
        ):
            assert isinstance(left_coin, decimal.Decimal)
            # Calculate unrealized gains for the last time of `TAX_YEAR`.
            # If we are currently in ´TAX_YEAR` take now.
            virtual_sell = transaction.Sell(
                self.tax_deadline(),
                op.platform,
                left_coin,
                coin,
                [-1],
                Path(""),
            )
<<<<<<< HEAD
            if tx_ := evaluate_sell(virtual_sell, force=True):
                self.virtual_tax_events.append(tx_)
=======
            if tx_ := evaluate_sell(virtual_sell):
                if isinstance(tx_, list):
                    self.tax_events.extend(tx_)
                elif isinstance(tx_, transaction.TaxEvent):
                    self.tax_events.append(tx_)
                else:
                    raise TypeError
>>>>>>> 189367e6

    def _evaluate_taxation_per_coin(
        self,
        operations: list[transaction.Operation],
    ) -> None:
        """Evaluate the taxation for a list of operations per coin using
        country specific functions.

        Args:
            operations (list[transaction.Operation])
        """
        for coin, coin_operations in misc.group_by(operations, "coin").items():
            coin_operations = transaction.sort_operations(coin_operations, ["utc_time"])
            self.__evaluate_taxation(coin, coin_operations)

    def evaluate_taxation(self) -> None:
        """Evaluate the taxation using country specific function."""
        log.debug("Starting evaluation...")

        assert all(
            op.utc_time.year <= config.TAX_YEAR for op in self.book.operations
        ), "For tax evaluation, no operation should happen after the tax year."

        if config.MULTI_DEPOT:
            # Evaluate taxation separated by platforms and coins.
            for _, operations in misc.group_by(
                self.book.operations, "platform"
            ).items():
                self._evaluate_taxation_per_coin(operations)
        else:
            # Evaluate taxation separated by coins "in a single virtual depot".
            self._evaluate_taxation_per_coin(self.book.operations)

    def print_evaluation(self) -> None:
        """Print short summary of evaluation to stdout."""
        eval_str = "Evaluation:\n\n"

        # Summarize the tax evaluation.
        if self.tax_events:
            eval_str += f"Your tax evaluation for {config.TAX_YEAR}:\n"
            for taxation_type, tax_events in misc.group_by(
                self.tax_events, "taxation_type"
            ).items():
                taxed_gains = misc.dsum(tx.taxed_gain for tx in tax_events)
                eval_str += f"{taxation_type}: {taxed_gains:.2f} {config.FIAT}\n"
        else:
            eval_str += (
                "Either the evaluation has not run or there are no tax events "
                f"for {config.TAX_YEAR}.\n"
            )

        # Summarize the virtual sell, if all left over coins would be sold right now.
        if self.virtual_tax_events:
<<<<<<< HEAD
            assert config.CALCULATE_UNREALIZED_GAINS
            latest_operation = max(
                self.virtual_tax_events, key=lambda tx: tx.op.utc_time
            )
            lo_date = latest_operation.op.utc_time.strftime("%d.%m.%y")

            invested = misc.dsum(tx.sell_price for tx in self.virtual_tax_events)
            real_gains = misc.dsum(tx.real_gain for tx in self.virtual_tax_events)
            taxed_gains = misc.dsum(tx.taxed_gain for tx in self.virtual_tax_events)
            eval_str += "\n"
            eval_str += (
                f"Deadline {config.TAX_YEAR}: {lo_date}\n"
                f"You were invested with {invested:.2f} {config.FIAT}.\n"
                f"If you would have sold everything then, "
                f"you would have realized {real_gains:.2f} {config.FIAT} gains "
=======
            assert config.CALCULATE_VIRTUAL_SELL
            invested = sum(tx.sell_value for tx in self.virtual_tax_events)
            real_gains = sum(tx.real_gain for tx in self.virtual_tax_events)
            taxed_gains = sum(tx.taxed_gain for tx in self.virtual_tax_events)
            eval_str += "\n"
            eval_str += (
                f"You are currently invested with {invested:.2f} {config.FIAT}.\n"
                f"If you would sell everything right now, "
                f"you would realize {real_gains:.2f} {config.FIAT} gains "
>>>>>>> 189367e6
                f"({taxed_gains:.2f} {config.FIAT} taxed gain).\n"
            )

            eval_str += "\n"
            eval_str += f"Your portfolio on {lo_date} was:\n"
            for tx in sorted(
                self.virtual_tax_events,
                key=lambda tx: tx.sell_value,
                reverse=True,
            ):
                eval_str += (
                    f"{tx.op.platform}: "
                    f"{tx.op.change:.6f} {tx.op.coin} > "
                    f"{tx.sell_value:.2f} {config.FIAT} "
                    f"({tx.real_gain:.2f} gain, {tx.taxed_gain:.2f} taxed gain)\n"
                )

        log.info(eval_str)

    def export_evaluation_as_csv(self) -> Path:
        """Export detailed summary of all tax events to CSV.

        File will be placed in export/ with ascending revision numbers
        (in case multiple evaluations will be done).

        When no tax events occured, the CSV will be exported only with
        a header line.

        Returns:
            Path: Path to the exported file.
        """
        file_path = misc.get_next_file_path(
            config.EXPORT_PATH, str(config.TAX_YEAR), "csv"
        )

        with open(file_path, "w", newline="", encoding="utf8") as f:
            writer = csv.writer(f)
            # Add embedded metadata info
            writer.writerow(
                ["# software", "CoinTaxman <https://github.com/provinzio/CoinTaxman>"]
            )
            commit_hash = misc.get_current_commit_hash(default="undetermined")
            writer.writerow(["# commit", commit_hash])
            writer.writerow(["# updated", datetime.date.today().strftime("%x")])

            header = [
                "Date and Time UTC",
                "Platform",
                "Taxation Type",
                f"Taxed Gain in {config.FIAT}",
                "Action",
                "Amount",
                "Asset",
                f"Sell Value in {config.FIAT}",
                "Remark",
            ]
            writer.writerow(header)

            if config.EXPORT_VIRTUAL_SELL:
                # move virtual sells to tax_events list
                self.tax_events = self.tax_events + self.virtual_tax_events
                self.virtual_tax_events = []

            # Tax events are currently sorted by coin. Sort by time instead.
            for tx in sorted(self.tax_events, key=lambda tx: tx.op.utc_time):
                line = [
                    tx.op.utc_time.strftime("%Y-%m-%d %H:%M:%S"),
                    tx.op.platform,
                    tx.taxation_type,
                    tx.taxed_gain,
                    tx.op.__class__.__name__,
                    tx.op.change,
                    tx.op.coin,
                    tx.sell_value,
                    tx.remark,
                ]
                if tx.is_taxable or config.EXPORT_ALL_EVENTS:
                    writer.writerow(line)

        log.info("Saved evaluation in %s.", file_path)
        return file_path<|MERGE_RESOLUTION|>--- conflicted
+++ resolved
@@ -80,13 +80,9 @@
         balance = self.BalanceType()
 
         def evaluate_sell(
-<<<<<<< HEAD
-            op: transaction.Operation, force: bool = False
-        ) -> Optional[transaction.TaxEvent]:
-=======
             op: transaction.Operation,
+            force: bool = False,
         ) -> Optional[list[transaction.TaxEvent]]:
->>>>>>> 189367e6
             # Remove coins from queue.
             sold_coins, unsold_coins = balance.sell(op.change)
             tx_list = []
@@ -143,13 +139,8 @@
                 )
                 any_sc_is_taxable |= is_taxable
                 # Only calculate the gains if necessary.
-<<<<<<< HEAD
                 if is_taxable or config.CALCULATE_UNREALIZED_GAINS:
-                    partial_sell_price = (sc.sold / op.change) * sell_price
-=======
-                if is_taxable or config.CALCULATE_VIRTUAL_SELL:
                     partial_sell_value = (sc.sold / op.change) * sell_value
->>>>>>> 189367e6
                     sold_coin_cost = self.price_data.get_cost(sc)
                     gain = partial_sell_value - sold_coin_cost
                     if is_taxable:
@@ -336,18 +327,13 @@
                 [-1],
                 Path(""),
             )
-<<<<<<< HEAD
             if tx_ := evaluate_sell(virtual_sell, force=True):
-                self.virtual_tax_events.append(tx_)
-=======
-            if tx_ := evaluate_sell(virtual_sell):
                 if isinstance(tx_, list):
                     self.tax_events.extend(tx_)
                 elif isinstance(tx_, transaction.TaxEvent):
                     self.tax_events.append(tx_)
                 else:
                     raise TypeError
->>>>>>> 189367e6
 
     def _evaluate_taxation_per_coin(
         self,
@@ -401,33 +387,21 @@
 
         # Summarize the virtual sell, if all left over coins would be sold right now.
         if self.virtual_tax_events:
-<<<<<<< HEAD
             assert config.CALCULATE_UNREALIZED_GAINS
             latest_operation = max(
                 self.virtual_tax_events, key=lambda tx: tx.op.utc_time
             )
             lo_date = latest_operation.op.utc_time.strftime("%d.%m.%y")
 
-            invested = misc.dsum(tx.sell_price for tx in self.virtual_tax_events)
-            real_gains = misc.dsum(tx.real_gain for tx in self.virtual_tax_events)
-            taxed_gains = misc.dsum(tx.taxed_gain for tx in self.virtual_tax_events)
+            invested = sum(tx.sell_value for tx in self.virtual_tax_events)
+            real_gains = sum(tx.real_gain for tx in self.virtual_tax_events)
+            taxed_gains = sum(tx.taxed_gain for tx in self.virtual_tax_events)
             eval_str += "\n"
             eval_str += (
                 f"Deadline {config.TAX_YEAR}: {lo_date}\n"
                 f"You were invested with {invested:.2f} {config.FIAT}.\n"
                 f"If you would have sold everything then, "
-                f"you would have realized {real_gains:.2f} {config.FIAT} gains "
-=======
-            assert config.CALCULATE_VIRTUAL_SELL
-            invested = sum(tx.sell_value for tx in self.virtual_tax_events)
-            real_gains = sum(tx.real_gain for tx in self.virtual_tax_events)
-            taxed_gains = sum(tx.taxed_gain for tx in self.virtual_tax_events)
-            eval_str += "\n"
-            eval_str += (
-                f"You are currently invested with {invested:.2f} {config.FIAT}.\n"
-                f"If you would sell everything right now, "
                 f"you would realize {real_gains:.2f} {config.FIAT} gains "
->>>>>>> 189367e6
                 f"({taxed_gains:.2f} {config.FIAT} taxed gain).\n"
             )
 
