--- conflicted
+++ resolved
@@ -251,28 +251,23 @@
     def evaluate_taxation(self) -> None:
         """Evaluate the taxation using country specific function."""
         log.debug("Starting evaluation...")
-<<<<<<< HEAD
-        for coin, operations in misc.group_by(self.book.operations, "coin").items():
-            operations = transaction.sort_operations(operations, ["utc_time"])
-
-            # Preload prices per exchange.
-            for platform, _operations in misc.group_by(operations, "platform").items():
-                self.price_data.preload_prices(_operations, coin, platform)
-
-            self.__evaluate_taxation(coin, operations)
-=======
-
+        
         if config.MULTI_DEPOT:
             # Evaluate taxation separated by platforms and coins.
             for _, operations in misc.group_by(
                 self.book.operations, "platform"
             ).items():
+                for coin, _operations in misc.group_by(operations, "coin").items():
+                    self.price_data.preload_prices(_operations, coin, platform)              
                 self._evaluate_taxation_per_coin(operations)
         else:
+            
+            for platform, _operations in misc.group_by(operations, "platform").items():
+                for coin, coin_operations in misc.group_by(_operations, "coin").items():
+                    self.price_data.preload_prices(coin_operations, coin, platform)
             # Evaluate taxation separated by coins in a single virtual depot.
             self._evaluate_taxation_per_coin(self.book.operations)
->>>>>>> 1ec7c688
-
+            
     def print_evaluation(self) -> None:
         """Print short summary of evaluation to stdout."""
         # Summarize the tax evaluation.
