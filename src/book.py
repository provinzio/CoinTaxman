# CoinTaxman
# Copyright (C) 2021  Carsten Docktor <https://github.com/provinzio>

# This program is free software: you can redistribute it and/or modify
# it under the terms of the GNU Affero General Public License as
# published by the Free Software Foundation, either version 3 of the
# License, or (at your option) any later version.

# This program is distributed in the hope that it will be useful,
# but WITHOUT ANY WARRANTY; without even the implied warranty of
# MERCHANTABILITY or FITNESS FOR A PARTICULAR PURPOSE.  See the
# GNU Affero General Public License for more details.

# You should have received a copy of the GNU Affero General Public License
# along with this program.  If not, see <https://www.gnu.org/licenses/>.

import collections
import csv
import datetime
import decimal
import re
from collections import defaultdict
from pathlib import Path
from typing import Any, Optional

import config
import log_config
import misc
import transaction as tr
from core import kraken_asset_map
from database import set_price_db
from price_data import PriceData

log = log_config.getLogger(__name__)


class Book:
    # Need to track state of duplicate deposit/withdrawal entries
    # All deposits/withdrawals are held back until they occur a second time
    # Initialize non-existing fields with None once they're called
    kraken_held_ops: defaultdict[str, defaultdict[str, Any]] = defaultdict(
        lambda: defaultdict(lambda: None)
    )

    def __init__(self, price_data: PriceData) -> None:
        self.price_data = price_data

        self.operations: list[tr.Operation] = []

    def __bool__(self) -> bool:
        return bool(self.operations)

    def create_operation(
        self,
        operation: str,
        utc_time: datetime.datetime,
        platform: str,
        change: decimal.Decimal,
        coin: str,
        row: int,
        file_path: Path,
    ) -> tr.Operation:

        try:
            Op = getattr(tr, operation)
        except AttributeError:
            log.error(
                f"Could not recognize {operation=} from {platform=} in "
                f"{file_path=} {row=}. "
                "The operation type might have been removed or renamed. "
                "Please open an issue or PR."
            )
            raise RuntimeError

        op = Op(utc_time, platform, change, coin, [row], file_path)
        assert isinstance(op, tr.Operation)
        return op

    def _append_operation(
        self,
        op: tr.Operation,
    ) -> None:
        # Discard operations after the `TAX_YEAR`.
        # Ignore operations which make no change.
        if op.utc_time.year <= config.TAX_YEAR and op.change != 0:
            self.operations.append(op)

    def append_operation(
        self,
        operation: str,
        utc_time: datetime.datetime,
        platform: str,
        change: decimal.Decimal,
        coin: str,
        row: int,
        file_path: Path,
    ) -> None:
        # Discard operations after the `TAX_YEAR`.
        # Ignore operations which make no change.
        if utc_time.year <= config.TAX_YEAR and change != 0:
            op = self.create_operation(
                operation,
                utc_time,
                platform,
                change,
                coin,
                row,
                file_path,
            )

            self._append_operation(op)

    def _read_binance(self, file_path: Path, version: int = 1) -> None:
        platform = "binance"
        operation_mapping = {
            "Distribution": "Airdrop",
            "Cash Voucher distribution": "Airdrop",
            #
            "Savings Interest": "CoinLendInterest",
            "Savings purchase": "CoinLend",
            "Savings Principal redemption": "CoinLendEnd",
            #
            "Commission History": "Commission",
            "Commission Fee Shared With You": "Commission",
            "Referrer rebates": "Commission",
            "Referral Kickback": "Commission",
            # DeFi yield farming
            "Liquid Swap add": "CoinLend",
            "Liquid Swap remove": "CoinLendEnd",
            "Launchpool Interest": "CoindLendInterest",
            #
            "Super BNB Mining": "StakingInterest",
            "POS savings interest": "StakingInterest",
            "POS savings purchase": "Staking",
            "POS savings redemption": "StakingEnd",
            #
            "Withdraw": "Withdrawal",
        }

        with open(file_path, encoding="utf8") as f:
            reader = csv.reader(f)

            # Skip header.
            next(reader)

            for rowlist in reader:
                if version == 1:
                    _utc_time, account, operation, coin, _change, remark = rowlist
                elif version == 2:
                    (
                        _,
                        _utc_time,
                        account,
                        operation,
                        coin,
                        _change,
                        remark,
                    ) = rowlist
                else:
                    log.error("File version not Supported " + str(file_path))
                    raise NotImplementedError

                row = reader.line_num

                # Parse data.
                utc_time = datetime.datetime.strptime(_utc_time, "%Y-%m-%d %H:%M:%S")
                utc_time = utc_time.replace(tzinfo=datetime.timezone.utc)
                change = misc.force_decimal(_change)
                operation = operation_mapping.get(operation, operation)
                if operation in (
                    "The Easiest Way to Trade",
                    "Small assets exchange BNB",
                    "Transaction Related",
                    "Large OTC trading",
                    "Sell",
                    "Buy",
                ):
                    operation = "Sell" if change < 0 else "Buy"

                if operation == "Commission" and account != "Spot":
                    # All comissions will be handled the same way.
                    # As of now, only Spot Binance Operations are supported,
                    # so we have to change the account type to Spot.
                    account = "Spot"

                if account in ("Spot", "P2P") and operation in (
                    "transfer_in",
                    "transfer_out",
                ):
                    # Ignore transfer from and to P2P market.
                    continue

                change = abs(change)

                # Validate data.
                assert account == "Spot", (
                    "Other types than Spot are currently not supported. "
                    "Please create an Issue or PR."
                )
                assert operation
                assert coin
                assert change

                # Check for problems.
                if remark:
                    log.warning(
                        "I may have missed a remark in %s:%i: `%s`.",
                        file_path,
                        row,
                        remark,
                    )

                self.append_operation(
                    operation, utc_time, platform, change, coin, row, file_path
                )

    def _read_binance_v2(self, file_path: Path) -> None:
        self._read_binance(file_path=file_path, version=2)

    def _read_coinbase(self, file_path: Path) -> None:
        platform = "coinbase"
        operation_mapping = {
            "Receive": "Deposit",
            "Send": "Withdrawal",
            "Coinbase Earn": "Buy",
        }

        with open(file_path, encoding="utf8") as f:
            reader = csv.reader(f)

            # Skip header.
            try:
                assert next(reader)  # header line
                assert next(reader) == []
                assert next(reader) == []
                assert next(reader) == []
                assert next(reader) == ["Transactions"]
                assert next(reader)  # user row
                assert next(reader) == []

                fields = next(reader)
                num_columns = len(fields)
                # Coinbase export format from late 2021 and ongoing
                if num_columns == 10:
                    assert fields == [
                        "Timestamp",
                        "Transaction Type",
                        "Asset",
                        "Quantity Transacted",
                        "Spot Price Currency",
                        "Spot Price at Transaction",
                        "Subtotal",
                        "Total (inclusive of fees)",
                        "Fees",
                        "Notes",
                    ]
                # Coinbase export format from mid 2021 and before
                elif num_columns == 9:
                    assert fields == [
                        "Timestamp",
                        "Transaction Type",
                        "Asset",
                        "Quantity Transacted",
                        "EUR Spot Price at Transaction",
                        "EUR Subtotal",
                        "EUR Total (inclusive of fees)",
                        "EUR Fees",
                        "Notes",
                    ]
                else:
                    raise RuntimeError(
                        "Unknown Coinbase format: "
                        "Number of rows do not match known versions: "
                        f"{file_path}."
                    )
            except AssertionError as e:
                msg = (
                    "Unable to read coinbase file: Malformed header. "
                    f"Skipping {file_path}."
                )
                e.args += (msg,)
                log.exception(e)
                return

            for columns in reader:

                # Coinbase export format from late 2021 and ongoing
                if num_columns == 10:
                    (
                        _utc_time,
                        operation,
                        coin,
                        _change,
                        _currency_spot,
                        _eur_spot,
                        _eur_subtotal,
                        _eur_total,
                        _eur_fee,
                        remark,
                    ) = columns

                # Coinbase export format from mid 2021 and before
                elif num_columns == 9:
                    (
                        _utc_time,
                        operation,
                        coin,
                        _change,
                        _eur_spot,
                        _eur_subtotal,
                        _eur_total,
                        _eur_fee,
                        remark,
                    ) = columns
                    _currency_spot = "EUR"

                row = reader.line_num

                # Parse data.
                utc_time = datetime.datetime.strptime(_utc_time, "%Y-%m-%dT%H:%M:%SZ")
                utc_time = utc_time.replace(tzinfo=datetime.timezone.utc)
                operation = operation_mapping.get(operation, operation)
                change = misc.force_decimal(_change)
                # Rounded price from CSV
                # eur_spot = misc.force_decimal(_eur_spot)
                # Cost without fees
                eur_subtotal = misc.force_decimal(_eur_subtotal)
                eur_fee = misc.xdecimal(_eur_fee)

                # Validate data.
                assert operation
                assert coin
                assert change
                assert _currency_spot == "EUR"

                # Calculated price
                price_calc = eur_subtotal / change
                # Save price in our local database for later.
                set_price_db(platform, coin, "EUR", utc_time, price_calc)

                if operation == "Convert":
                    # Parse change + coin from remark, which is
                    # in format "Converted 0,123 ETH to 0,456 BTC".
                    match = re.match(
                        r"^Converted [0-9,\.]+ [A-Z]+ to "
                        r"(?P<change>[0-9,\.]+) (?P<coin>[A-Z]+)$",
                        remark,
                    )
                    assert match

                    _convert_change = match.group("change").replace(",", ".")
                    convert_change = misc.force_decimal(_convert_change)
                    convert_coin = match.group("coin")

                    eur_total = misc.force_decimal(_eur_total)
                    convert_eur_spot = eur_total / convert_change

                    self.append_operation(
                        "Sell", utc_time, platform, change, coin, row, file_path
                    )
                    self.append_operation(
                        "Buy",
                        utc_time,
                        platform,
                        convert_change,
                        convert_coin,
                        row,
                        file_path,
                    )

                    # Save convert price in local database, too.
                    set_price_db(
                        platform, convert_coin, "EUR", utc_time, convert_eur_spot
                    )
                else:
                    self.append_operation(
                        operation, utc_time, platform, change, coin, row, file_path
                    )

                    if operation == "Sell":
                        assert isinstance(eur_subtotal, decimal.Decimal)
                        self.append_operation(
                            "Buy",
                            utc_time,
                            platform,
                            eur_subtotal,
                            "EUR",
                            row,
                            file_path,
                        )
                    elif operation == "Buy":
                        assert isinstance(eur_subtotal, decimal.Decimal)
                        self.append_operation(
                            "Sell",
                            utc_time,
                            platform,
                            eur_subtotal,
                            "EUR",
                            row,
                            file_path,
                        )

                    if eur_fee:
                        self.append_operation(
                            "Fee", utc_time, platform, eur_fee, "EUR", row, file_path
                        )

    def _read_coinbase_v2(self, file_path: Path) -> None:
        self._read_coinbase(file_path=file_path)

    def _read_coinbase_pro(self, file_path: Path) -> None:
        platform = "coinbase_pro"
        operation_mapping = {
            "BUY": "Buy",
            "SELL": "Sell",
        }

        with open(file_path, encoding="utf8") as f:
            reader = csv.reader(f)

            # Skip header.
            next(reader)

            for (
                portfolio,
                trade_id,
                product,
                operation,
                _utc_time,
                _size,
                size_unit,
                _price,
                _fee,
                total,
                price_fee_total_unit,
            ) in reader:
                row = reader.line_num

                # Parse data.
                utc_time = datetime.datetime.strptime(
                    _utc_time, "%Y-%m-%dT%H:%M:%S.%fZ"
                )
                utc_time = utc_time.replace(tzinfo=datetime.timezone.utc)
                operation = operation_mapping.get(operation, operation)
                size = misc.force_decimal(_size)
                price = misc.force_decimal(_price)
                fee = misc.xdecimal(_fee)
                total_price = size * price

                # Unused variables.
                del portfolio
                del trade_id
                del product
                del total

                # Validate data.
                assert operation
                assert size
                assert size_unit
                assert price_fee_total_unit

                self.append_operation(
                    operation, utc_time, platform, size, size_unit, row, file_path
                )

                if operation == "Sell":
                    self.append_operation(
                        "Buy",
                        utc_time,
                        platform,
                        total_price,
                        price_fee_total_unit,
                        row,
                        file_path,
                    )
                elif operation == "Buy":
                    self.append_operation(
                        "Sell",
                        utc_time,
                        platform,
                        total_price,
                        price_fee_total_unit,
                        row,
                        file_path,
                    )
                if fee:
                    self.append_operation(
                        "Fee",
                        utc_time,
                        platform,
                        fee,
                        price_fee_total_unit,
                        row,
                        file_path,
                    )

    def _read_kraken_trades(self, file_path: Path) -> None:
        log.error(
            f"{file_path.name}: "
            "Looks like this is a Kraken 'Trades' history, "
            "but we need the 'Ledgers' history. "
            "(See: Wiki - Exchange Kraken)"
        )

    def _read_kraken_ledgers(self, file_path: Path) -> None:
        platform = "kraken"
        operation_mapping = {
            "spend": "Sell",  # Sell ordered via 'Buy Crypto' button
            "receive": "Buy",  # Buy ordered via 'Buy Crypto' button
            "reward": "StakingInterest",
            "staking": "StakingInterest",
            "deposit": "Deposit",
            "withdrawal": "Withdrawal",
        }

        with open(file_path, encoding="utf8") as f:
            reader = csv.reader(f)

            # Skip header.
            next(reader)

            for columns in reader:

                num_columns = len(columns)
                # Kraken ledgers export format from October 2020 and ongoing
                if num_columns == 10:
                    (
                        txid,
                        refid,
                        _utc_time,
                        _type,
                        subtype,
                        aclass,
                        _asset,
                        _amount,
                        _fee,
                        balance,
                    ) = columns

                # Kraken ledgers export format from September 2020 and before
                elif num_columns == 9:
                    (
                        txid,
                        refid,
                        _utc_time,
                        _type,
                        aclass,
                        _asset,
                        _amount,
                        _fee,
                        balance,
                    ) = columns
                else:
                    log.error(
                        "{file_path}: Unknown Kraken ledgers format: "
                        "Number of rows do not match known versions."
                    )
                    raise RuntimeError

                row = reader.line_num

                # Parse data.
                utc_time = datetime.datetime.strptime(_utc_time, "%Y-%m-%d %H:%M:%S")
                utc_time = utc_time.replace(tzinfo=datetime.timezone.utc)
                change = misc.force_decimal(_amount)
                # remove the appended .S for staked assets
                _asset = _asset.removesuffix(".S")
                coin = kraken_asset_map.get(_asset, _asset)
                fee = misc.force_decimal(_fee)
                operation = operation_mapping.get(_type)
                if operation is None:
                    if _type == "trade":
                        operation = "Sell" if change < 0 else "Buy"
                    elif _type in ["margin trade", "rollover", "settled", "margin"]:
                        log.error(
                            f"{file_path} row {row}: Margin trading is currently not "
                            "supported. Please create an Issue or PR."
                        )
                        raise RuntimeError
                    elif _type == "transfer":
                        if num_columns == 9:
                            # for backwards compatibility assume Airdrop for staking
                            log.warning(
                                f"{file_path} row {row}: Staking is not supported for"
                                "old Kraken ledger formats. "
                                "Please create an Issue or PR."
                            )
                            operation = "Airdrop"
                        elif subtype == "stakingfromspot":
                            operation = "Staking"
                        elif subtype == "stakingtospot":
                            operation = "StakingEnd"
                        elif subtype in ["spottostaking", "spotfromstaking"]:
                            # duplicate entries for staking actions
                            continue
                        else:
                            log.error(
                                f"{file_path} row {row}: Order subtype '{subtype}' is "
                                "currently not supported. Please create an Issue or PR."
                            )
                            raise RuntimeError
                    else:
                        log.error(
                            f"{file_path} row {row}: Other order type '{_type}' is "
                            "currently not supported. Please create an Issue or PR."
                        )
                        raise RuntimeError
                change = abs(change)

                # Validate data.
                assert operation
                assert coin
                assert change

                # Skip duplicate entries for deposits / withdrawals and additional
                # deposit / withdrawal lines for staking / unstaking / staking reward
                # actions.
                # The second deposit and the first withdrawal need to be considered,
                # since these are the points in time where the user actually has the
                # assets at their disposal. The first deposit and second withdrawal are
                # in the public trade history and are skipped.
                # For staking / unstaking / staking reward actions, deposits /
                # withdrawals only occur once and will be ignored.
                # The "appended" flag stores if an operation for a given refid has
                # already been appended to the operations list:
                # == None: Initial value (first occurrence)
                # == False: No operation has been appended (second occurrence)
                # == True: Operation has already been appended, this should not happen
                if operation in ["Deposit", "Withdrawal"]:
                    # First, create the operations
                    op = self.create_operation(
                        operation, utc_time, platform, change, coin, row, file_path
                    )
                    op_fee = None
                    if fee != 0:
                        op_fee = self.create_operation(
                            "Fee", utc_time, platform, fee, coin, row, file_path
                        )
                    # If this is the first occurrence, set the "appended" flag to false
                    # and don't append the operation to the list. Instead, store the
                    # data for verifying or appending it later.
                    if self.kraken_held_ops[refid]["appended"] is None:
                        self.kraken_held_ops[refid]["appended"] = False
                        self.kraken_held_ops[refid]["operation"] = op
                        self.kraken_held_ops[refid]["operation_fee"] = op_fee
                    # If this is the second occurrence, append a new operation, set the
                    # "appended" flag to True and assert that the data of this operation
                    # agrees with the data of the first occurrence.
                    elif self.kraken_held_ops[refid]["appended"] is False:
                        self.kraken_held_ops[refid]["appended"] = True
                        try:
                            # Make sure, that the found operations with the
                            # same refid  have the same operation type, amount
                            # of change and same coin.
                            assert isinstance(
                                op, type(self.kraken_held_ops[refid]["operation"])
                            ), (
                                "operation "
                                f"({op.type_name} != "
                                f'{self.kraken_held_ops[refid]["operation"].type_name})'
                            )
                            assert (
                                op.change
                                == self.kraken_held_ops[refid]["operation"].change
                            ), (
                                "change "
                                f"({op.change} != "
                                f'{self.kraken_held_ops[refid]["operation"].change})'
                            )
                            assert (
                                op.coin == self.kraken_held_ops[refid]["operation"].coin
                            ), (
                                "coin "
                                f"({op.coin} != "
                                f'{self.kraken_held_ops[refid]["operation"].coin})'
                            )
                        except AssertionError as e:
                            # Row is internally saved as list[int].
                            first_row = self.kraken_held_ops[refid]["operation"].line[0]
                            log.error(
                                "Two internal kraken operations matched by the "
                                f"same {refid=} don't have the same {e}.\n"
                                "CoinTaxman expects, that these two operations "
                                "have the same type of operation, amount of "
                                "change and the same coin.\n"
                                f"See {file_path} in row {first_row} and "
                                f"{row}.\n"
                                "Please create an Issue or PR."
                            )
                            raise RuntimeError
                        # For deposits, this is all we need to do before appending the
                        # operation. For withdrawals, we need to append the first
                        # withdrawal as soon as the second withdrawal occurs. Therefore,
                        # overwrite the operation with the stored first withdrawal.
                        if operation == "Withdrawal":
                            op = self.kraken_held_ops[refid]["operation"]
                            op_fee = self.kraken_held_ops[refid]["operation_fee"]
                        # Finally, append the operations and delete the stored
                        # operations to reduce memory consumption
                        self._append_operation(op)
                        if op_fee:
                            self._append_operation(op_fee)
                        del self.kraken_held_ops[refid]["operation"]
                        del self.kraken_held_ops[refid]["operation_fee"]
                    # If an operation with the same refid has been already appended,
                    # this is the third occurrence. Throw an error if this happens.
                    elif self.kraken_held_ops[refid]["appended"] is True:
                        log.error(
                            f"{file_path} row {row}: More than two entries with refid "
                            f"{refid} should not exist ({operation}). "
                            "Please create an Issue or PR."
                        )
                        raise RuntimeError
                    # This should never happen
                    else:
                        log.error(
                            f"{file_path} row {row}: Unknown value for appended "
                            f"operation flag {self.kraken_held_ops[refid]['appended']}."
                            "Please create an Issue or PR."
                        )
                        raise TypeError

                # for all other operation types
                else:
                    self.append_operation(
                        operation, utc_time, platform, change, coin, row, file_path
                    )
                    if fee != 0:
                        self.append_operation(
                            "Fee", utc_time, platform, fee, coin, row, file_path
                        )
                    if operation == "StakingInterest":
                        # For Kraken, the rewarded coins are added to the staked
                        # portfolio. TODO (for MULTI_DEPOT only): Directly add the
                        # rewarded coins to the staking depot (not like here with the
                        # detour of adding it to spot and then staking the same amount)
                        self.append_operation(
                            "Staking", utc_time, platform, change, coin, row, file_path
                        )

    def _read_kraken_ledgers_old(self, file_path: Path) -> None:

        self._read_kraken_ledgers(file_path)

    def _read_bitpanda_pro_trades(self, file_path: Path) -> None:
        """Reads a trade statement from Bitpanda Pro.

        Args:
            file_path (Path): Path to Bitpanda trade history.
        """

        platform = "bitpanda_pro"
        with open(file_path, encoding="utf8") as f:
            reader = csv.reader(f)

            # skip header
            next(reader)
            line = next(reader)

            transaction_file_warn = (
                f"{file_path} looks like a Bitpanda transaction file."
                " Skipping. Please download the trade history instead."
            )

            # for transactions, it's currently written "id" (small)
            if line[0].startswith("Account id :"):
                log.warning(transaction_file_warn)
                return

            assert line[0].startswith("Account ID:")
            line = next(reader)
            # empty line - still keep this check in case Bitpanda changes the
            # transaction file to match the trade header (casing)
            if not line:
                log.warning(transaction_file_warn)
                return

            elif line[0] != "Bitpanda Pro trade history":
                log.warning(
                    f"{file_path} doesn't look like a Bitpanda trade file. Skipping."
                )
                return

            line = next(reader)
            assert line in [
                [
                    "Order ID",
                    "Trade ID",
                    "Type",
                    "Market",
                    "Amount",
                    "Amount Currency",
                    "Price",
                    "Price Currency",
                    "Fee",
                    "Fee Currency",
                    "Time (UTC)",
                ],
                [
                    "Order ID",
                    "Trade ID",
                    "Type",
                    "Market",
                    "Amount",
                    "Amount Currency",
                    "Price",
                    "Price Currency",
                    "Fee",
                    "Fee Currency",
                    "Time (UTC)",
                    "BEST_EUR Rate",
                ],
            ]

            for current_line in reader:
                if len(current_line) == 11:
                    (
                        _order_id,
                        _trace_id,
                        operation,
                        trade_pair,
                        amount,
                        amount_currency,
                        _price,
                        price_currency,
                        fee,
                        fee_currency,
                        _utc_time,
                    ) = current_line
                    best_price = None
                elif len(current_line) == 12:
                    (
                        _order_id,
                        _trace_id,
                        operation,
                        trade_pair,
                        amount,
                        amount_currency,
                        _price,
                        price_currency,
                        fee,
                        fee_currency,
                        _utc_time,
                        best_price,
                    ) = current_line
                else:
                    raise NotImplementedError

                row = reader.line_num

                # trade pair is of form e.g. BTC_EUR
                assert [amount_currency, price_currency] == trade_pair.split("_")

                # At the time of writing (2021-05-02),
                # there were only these two operations
                assert operation in ["BUY", "SELL"], "Unsupported operation"

                change = misc.force_decimal(amount)
                assert change > 0, "Unexpected value for 'Amount' column"

                # see _get_price_bitpanda_pro in price_data.py
                assert price_currency == "EUR", (
                    "Only Euro is supported as 'price' currency, "
                    "since price fetching is not fully implemented yet."
                )

                # sanity checks
                assert (
                    fee_currency == "BEST"
                    or (operation == "SELL" and fee_currency == price_currency)
                    or (operation == "BUY" and fee_currency == amount_currency)
                ), "Invalid fee currency"

                utc_time = misc.parse_iso_timestamp(_utc_time)

                coin = amount_currency

                self.append_operation(
                    operation.title(), utc_time, platform, change, coin, row, file_path
                )

                # Save price in our local database for later.
                price = misc.force_decimal(_price)
                set_price_db(platform, coin, price_currency, utc_time, price)
                if best_price:
                    set_price_db(
                        platform,
                        "BEST",
                        "EUR",
                        utc_time,
                        misc.force_decimal(best_price),
                    )

                self.append_operation(
                    "Fee",
                    utc_time,
                    platform,
                    misc.force_decimal(fee),
                    fee_currency,
                    row,
                    file_path,
                )

    def _read_bitpanda(self, file_path: Path) -> None:
        """Reads a trade statement from Bitpanda.

        Args:
            file_path (Path): Path to Bitpanda trade history.
        """

        platform = "bitpanda"

        operation_mapping = {
            "deposit": "Deposit",
            "withdrawal": "Withdrawal",
            "buy": "Buy",
            "sell": "Sell",
        }

        with open(file_path, encoding="utf8") as f:
            reader = csv.reader(f)
            line = next(reader)

            # skip header, there are multiple lines
            while line != [
                "Transaction ID",
                "Timestamp",
                "Transaction Type",
                "In/Out",
                "Amount Fiat",
                "Fiat",
                "Amount Asset",
                "Asset",
                "Asset market price",
                "Asset market price currency",
                "Asset class",
                "Product ID",
                "Fee",
                "Fee asset",
                "Spread",
                "Spread Currency",
            ]:
                try:
                    line = next(reader)
                except StopIteration:
                    log.error(f"Expected header not found in file {file_path}")
                    raise RuntimeError

            for (
                _tx_id,
                csv_utc_time,
                operation,
                _inout,
                amount_fiat,
                fiat,
                amount_asset,
                asset,
                _asset_price,
                asset_price_currency,
                asset_class,
                _product_id,
                fee,
                fee_currency,
                _spread,
                _spread_currency,
            ) in reader:
                row = reader.line_num

                # make RFC3339 timestamp ISO 8601 parseable
                if csv_utc_time[-1] == "Z":
                    csv_utc_time = csv_utc_time[:-1] + "+00:00"

                # timezone information is already taken care of with this
                utc_time = datetime.datetime.fromisoformat(csv_utc_time)

                # transfer ops seem to be akin to airdrops. In my case I got a
                # CocaCola transfer, which I don't want to track. Would need to
                # be implemented if need be.
                if operation == "transfer":
                    log.warning(
                        f"'Transfer' operations are not "
                        f"implemented, skipping row {row} of file {file_path}"
                    )
                    continue

                # fail for unknown ops
                try:
                    operation = operation_mapping[operation]
                except KeyError:
                    log.error(
                        f"Unsupported operation '{operation}' "
                        f"in row {row} of file {file_path}"
                    )
                    raise RuntimeError

                if operation in ["Deposit", "Withdrawal"]:
                    if asset_class == "Fiat":
                        change = misc.force_decimal(amount_fiat)
                        if fiat != asset:
                            log.error(
                                f"Asset {asset} should be {fiat} in "
                                f"row {row} of file {file_path}"
                            )
                            raise RuntimeError
                    elif asset_class == "Cryptocurrency":
                        change = misc.force_decimal(amount_asset)
                    else:
                        log.error(
                            f"Unknown asset class {asset_class}: Should be 'Fiat' or "
                            f"'Cryptocurrency' in row {row} of file {file_path}"
                        )
                        raise RuntimeError
                elif operation in ["Buy", "Sell"]:
                    if asset_price_currency != config.FIAT:
                        log.error(
                            f"Only {config.FIAT} is supported as "
                            "'Asset market price currency', since price fetching for "
                            "fiat currencies is not fully implemented yet."
                        )
                        raise RuntimeError
                    change = misc.force_decimal(amount_asset)
                    change_fiat = misc.force_decimal(amount_fiat)
                    # Save price in our local database for later.
<<<<<<< HEAD
                    price = misc.force_decimal(asset_price)
                    set_price_db(platform, asset, config.FIAT, utc_time, price)
=======
                    # Rounded price in CSV
                    # price = misc.force_decimal(asset_price)
                    # Calculated price
                    price_calc = change_fiat / change
                    set_price_db(
                        platform, asset, config.FIAT.upper(), utc_time, price_calc
                    )
>>>>>>> f308f911

                if change < 0:
                    log.error(
                        f"Unexpected value for the amount '{change}' of this "
                        f"{operation} in row {row} of file {file_path}"
                    )
                    raise RuntimeError

                self.append_operation(
                    operation, utc_time, platform, change, asset, row, file_path
                )

                # add buy / sell operation for fiat currency
                if operation == "Buy":
                    self.append_operation(
                        "Sell",
                        utc_time,
                        platform,
                        change_fiat,
                        config.FIAT,
                        row,
                        file_path,
                    )
                elif operation == "Sell":
                    self.append_operation(
                        "Buy",
                        utc_time,
                        platform,
                        change_fiat,
                        config.FIAT,
                        row,
                        file_path,
                    )

                if fee != "-":
                    self.append_operation(
                        "Fee",
                        utc_time,
                        platform,
                        misc.force_decimal(fee),
                        fee_currency,
                        row,
                        file_path,
                    )

    def detect_exchange(self, file_path: Path) -> Optional[str]:
        if file_path.suffix == ".csv":

            expected_header_row = {
                "binance": 1,
                "binance_v2": 1,
                "coinbase": 1,
                "coinbase_v2": 1,
                "coinbase_pro": 1,
                "kraken_ledgers_old": 1,
                "kraken_ledgers": 1,
                "kraken_trades": 1,
                "bitpanda_pro_trades": 4,
                "bitpanda": 7,
            }

            expected_headers = {
                "binance": [
                    "UTC_Time",
                    "Account",
                    "Operation",
                    "Coin",
                    "Change",
                    "Remark",
                ],
                "binance_v2": [
                    "User_ID",
                    "UTC_Time",
                    "Account",
                    "Operation",
                    "Coin",
                    "Change",
                    "Remark",
                ],
                "coinbase": [
                    "You can use this transaction report to inform your "
                    "likely tax obligations. For US customers, Sells, "
                    "Converts, and Rewards Income, and Coinbase Earn "
                    "transactions are taxable events. For final tax "
                    "obligations, please consult your tax advisor."
                ],
                "coinbase_v2": [
                    "You can use this transaction report to inform your "
                    "likely tax obligations. For US customers, Sells, "
                    "Converts, Rewards Income, Coinbase Earn "
                    "transactions, and Donations are taxable events. "
                    "For final tax obligations, please consult your tax advisor."
                ],
                "coinbase_pro": [
                    "portfolio",
                    "trade id",
                    "product",
                    "side",
                    "created at",
                    "size",
                    "size unit",
                    "price",
                    "fee",
                    "total",
                    "price/fee/total unit",
                ],
                "kraken_ledgers_old": [
                    "txid",
                    "refid",
                    "time",
                    "type",
                    "aclass",
                    "asset",
                    "amount",
                    "fee",
                    "balance",
                ],
                "kraken_ledgers": [
                    "txid",
                    "refid",
                    "time",
                    "type",
                    "subtype",
                    "aclass",
                    "asset",
                    "amount",
                    "fee",
                    "balance",
                ],
                "kraken_trades": [
                    "txid",
                    "ordertxid",
                    "pair",
                    "time",
                    "type",
                    "ordertype",
                    "price",
                    "cost",
                    "fee",
                    "vol",
                    "margin",
                    "misc",
                    "ledgers",
                ],
                "bitpanda_pro_trades": [
                    "Order ID",
                    "Trade ID",
                    "Type",
                    "Market",
                    "Amount",
                    "Amount Currency",
                    "Price",
                    "Price Currency",
                    "Fee",
                    "Fee Currency",
                    "Time (UTC)",
                ],
                "bitpanda": [
                    "Transaction ID",
                    "Timestamp",
                    "Transaction Type",
                    "In/Out",
                    "Amount Fiat",
                    "Fiat",
                    "Amount Asset",
                    "Asset",
                    "Asset market price",
                    "Asset market price currency",
                    "Asset class",
                    "Product ID",
                    "Fee",
                    "Fee asset",
                    "Spread",
                    "Spread Currency",
                ],
            }
            with open(file_path, encoding="utf8") as f:
                reader = csv.reader(f)
                # check all potential headers at their expected header row
                for exchange, expected in expected_headers.items():
                    header_row_num = expected_header_row[exchange]
                    # iterate since header row may appear earlier
                    for _ in range(header_row_num):
                        header = next(reader, None)
                        if header == expected:
                            return exchange
                    # rewind the file after each header check
                    f.seek(0)

        return None

    def resolve_deposits(self) -> None:
        """Match withdrawals to deposits.

        A match is found when:
            A. The coin is the same  and
            B. The deposit amount is between 0.99 and 1 times the withdrawal amount.

        Returns:
            None
        """
        sorted_ops = tr.sort_operations(self.operations, ["utc_time"])

        def is_match(withdrawal: tr.Withdrawal, deposit: tr.Deposit) -> bool:
            return (
                withdrawal.coin == deposit.coin
                and withdrawal.change * decimal.Decimal(0.99)
                <= deposit.change
                <= withdrawal.change
            )

        withdrawal_queue: list[tr.Withdrawal] = []

        for op in sorted_ops:
            if op.coin == config.FIAT:
                # Do not match home fiat deposit/withdrawals.
                continue

            if isinstance(op, tr.Withdrawal):
                # Add new withdrawal to queue.
                withdrawal_queue.append(op)

            elif isinstance(op, tr.Deposit):
                try:
                    # Find a matching withdrawal for this deposit.
                    # If multiple are found, take the first (regarding utc_time).
                    match = next(w for w in withdrawal_queue if is_match(w, op))
                except StopIteration:
                    log.warning(
                        "No matching withdrawal operation found for deposit of "
                        f"{op.change} {op.coin} "
                        f"({op.platform}, {op.utc_time}). "
                        "The tax evaluation might be wrong. "
                        "Have you added all account statements? "
                        "For tax evaluation, it might be importend when "
                        "and for which price these coins were bought."
                    )
                else:
                    # Match the found withdrawal and remove it from queue.
                    op.link = match
                    withdrawal_queue.remove(match)
                    log.debug(
                        "Linking withdrawal with deposit: "
                        f"{match.change} {match.coin} "
                        f"({match.platform}, {match.utc_time}) "
                        f"-> {op.change} {op.coin} "
                        f"({op.platform}, {op.utc_time})"
                    )

        if withdrawal_queue:
            log.warning(
                "Unable to match all withdrawals with deposits. "
                "Have you added all account statements? "
                "Following withdrawals couldn't be matched:\n"
                + (
                    "\n".join(
                        f" - {op.change} {op.coin} from {op.platform} at{op.utc_time}"
                        for op in withdrawal_queue
                    )
                )
            )

        log.info("Finished withdrawal/deposit matching")

    def get_price_from_csv(self) -> None:
        """Calculate coin prices from buy/sell operations in CSV files.

        When exactly one buy and sell happend at the exact same time,
        these two operations might belong together and we can calculate
        the paid price for this transaction.
        """
        # Group operations by platform.
        for platform, platform_operations in misc.group_by(
            self.operations, "platform"
        ).items():
            # Group operations by time.
            # Look at all operations which happend at the same time.
            for timestamp, time_operations in misc.group_by(
                platform_operations, "utc_time"
            ).items():
                buytr = selltr = None
                buycount = sellcount = 0

                # Extract the buy and sell operation.
                for operation in time_operations:
                    if isinstance(operation, tr.Buy):
                        buytr = operation
                        buycount += 1
                    elif isinstance(operation, tr.Sell):
                        selltr = operation
                        sellcount += 1

                # Skip the operations of this timestamp when there aren't
                # exactly one buy and one sell operation.
                # We can only match the buy and sell operations, when there
                # are exactly one buy and one sell operation.
                if not (buycount == 1 and sellcount == 1):
                    continue

                assert isinstance(timestamp, datetime.datetime)
                assert isinstance(buytr, tr.Buy)
                assert isinstance(selltr, tr.Sell)

                # Price definition example for buying BTC with EUR:
                # Symbol: BTCEUR
                # coin: BTC (buytr.coin)
                # reference coin: EUR (selltr.coin)
                # price = traded EUR / traded BTC
                price = decimal.Decimal(selltr.change / buytr.change)

                log.debug(
                    f"Adding {buytr.coin}/{selltr.coin} price from CSV: "
                    f"{price} for {platform} at {timestamp}"
                )

                set_price_db(
                    platform,
                    buytr.coin,
                    selltr.coin,
                    timestamp,
                    price,
                    overwrite=True,
                )

    def merge_identical_operations(self) -> None:
        grouped_ops = misc.group_by(self.operations, tr.Operation.identical_columns)
        self.operations = [tr.Operation.merge(*ops) for ops in grouped_ops.values()]

    def match_fees_with_operations(self) -> None:
        # Split operations in fees and other operations.
        operations = []
        all_fees: list[tr.Fee] = []

        for op in self.operations:
            if isinstance(op, tr.Fee):
                all_fees.append(op)
            else:
                operations.append(op)

        # Only keep none fee operations in book.
        self.operations = operations

        # Match fees to book operations.
        for platform, _fees in misc.group_by(all_fees, "platform").items():
            for utc_time, fees in misc.group_by(_fees, "utc_time").items():

                # Find matching operations by platform and time.
                matching_operations = {
                    idx: op
                    for idx, op in enumerate(self.operations)
                    if op.platform == platform and op.utc_time == utc_time
                }

                # Group matching operations in dict with
                # { operation typename: list of indices }
                t_op = collections.defaultdict(list)
                for idx, op in matching_operations.items():
                    t_op[op.type_name].append(idx)

                # Check if this is a buy/sell-pair.
                # Fees might occure by other operation types,
                # but this is currently not implemented.
                is_buy_sell_pair = all(
                    (
                        len(matching_operations) == 2,
                        len(t_op[tr.Buy.type_name_c()]) == 1,
                        len(t_op[tr.Sell.type_name_c()]) == 1,
                    )
                )
                if is_buy_sell_pair:
                    # Fees have to be added to all buys and sells.
                    # 1. Fees on sells are the transaction cost,
                    #    which might be fully tax relevant for this sell
                    #    and which gets removed from the account balance
                    # 2. Fees on buys increase the buy-in price of the coins
                    #    which is relevant when selling these (not buying)
                    (sell_idx,) = t_op[tr.Buy.type_name_c()]
                    (buy_idx,) = t_op[tr.Sell.type_name_c()]
                    assert self.operations[sell_idx].fees is None
                    assert self.operations[buy_idx].fees is None
                    self.operations[sell_idx].fees = fees
                    self.operations[buy_idx].fees = fees
                else:
                    log.warning(
                        "Fee matching is not implemented for this case. "
                        "Your fees will be discarded and are not evaluated in "
                        "the tax evaluation.\n"
                        "Please create an Issue or PR.\n\n"
                        f"{matching_operations=}\n{fees=}"
                    )

    def read_file(self, file_path: Path) -> None:
        """Import transactions form an account statement.

        Detect the exchange of the file. The file will be ignored with a
        warning, if the detecting or reading functionality is not implemented.

        Args:
            file_path (Path): Path to account statement.
        """
        assert file_path.is_file()

        if exchange := self.detect_exchange(file_path):

            try:
                read_file = getattr(self, f"_read_{exchange}")
            except AttributeError:
                log.warning(
                    f"Unable to read files from the exchange `{exchange}`. "
                    f"Skipping `{file_path}`."
                )
                return

            log.info("Reading file from exchange %s at %s", exchange, file_path)
            read_file(file_path)
        else:
            log.warning(
                f"Unable to detect the exchange of file `{file_path}`. "
                "Skipping file."
            )

    def get_account_statement_paths(self, statements_dir: Path) -> list[Path]:
        """Return file paths of all account statements in `statements_dir`.

        Args:
            statements_dir (str): Folder in which account statements
                                  will be searched.

        Returns:
            list[Path]: List of account statement file paths.
        """
        file_paths: list[Path] = []

        if statements_dir.is_dir():
            for file_path in statements_dir.iterdir():
                # Ignore .gitkeep and temporary excel files.
                filename = file_path.stem
                if filename == ".gitkeep" or filename.startswith("~$"):
                    continue

                file_paths.append(file_path)
        return file_paths

    def read_files(self) -> bool:
        """Read all account statements from the folder specified in the config.

        Returns:
            bool: Return True if everything went as expected.
        """
        paths = self.get_account_statement_paths(config.ACCOUNT_STATMENTS_PATH)

        if not paths:
            log.warning(
                "No account statement files located in %s.",
                config.ACCOUNT_STATMENTS_PATH,
            )
            return False

        for file_path in paths:
            self.read_file(file_path)

        if not bool(self):
            log.warning("Unable to import any data.")
            return False

        return True<|MERGE_RESOLUTION|>--- conflicted
+++ resolved
@@ -1021,18 +1021,11 @@
                     change = misc.force_decimal(amount_asset)
                     change_fiat = misc.force_decimal(amount_fiat)
                     # Save price in our local database for later.
-<<<<<<< HEAD
-                    price = misc.force_decimal(asset_price)
-                    set_price_db(platform, asset, config.FIAT, utc_time, price)
-=======
                     # Rounded price in CSV
                     # price = misc.force_decimal(asset_price)
                     # Calculated price
                     price_calc = change_fiat / change
-                    set_price_db(
-                        platform, asset, config.FIAT.upper(), utc_time, price_calc
-                    )
->>>>>>> f308f911
+                    set_price_db(platform, asset, config.FIAT, utc_time, price_calc)
 
                 if change < 0:
                     log.error(
