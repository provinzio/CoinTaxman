--- conflicted
+++ resolved
@@ -78,13 +78,10 @@
             "Launchpool Interest": "StakingInterest",
             "Cash Voucher distribution": "Airdrop",
             "Super BNB Mining": "StakingInterest",
-<<<<<<< HEAD
             "Margin loan": "MarginBuy",
             "Margin Repayment": "MarginSell",
-=======
             "Liquid Swap add": "CoinLend",
             "Liquid Swap remove": "CoinLendEnd",
->>>>>>> dcf3f215
         }
 
         with open(file_path, encoding="utf8") as f:
