--- conflicted
+++ resolved
@@ -36,17 +36,13 @@
         log.warning("Stopping CoinTaxman.")
         return
 
-<<<<<<< HEAD
     # TODO Resolve withdrawals and deposits between exchanges (#4)
     # 1) Find matching withdrawal and deposit or raise a warning
     # 2) Withdraw deposits from one exchange with FIFO/LIFO principle
     #    to the other exchange
     # log.debug("Resolve withdrawals and deposits between exchanges...")
     # book.resolve_deposits()
-
-=======
     book.get_price_from_csv()
->>>>>>> ba75d514
     taxman.evaluate_taxation()
     taxman.export_evaluation_as_csv()
     taxman.print_evaluation()
