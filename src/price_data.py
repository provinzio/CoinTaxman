--- conflicted
+++ resolved
@@ -23,7 +23,7 @@
 import sqlite3
 import time
 from pathlib import Path
-from typing import Any, Union
+from typing import Any, Optional, Union
 
 import ccxt
 import requests
@@ -471,192 +471,6 @@
         )
         return decimal.Decimal()
 
-<<<<<<< HEAD
-    def __get_price_db(
-        self,
-        db_path: Path,
-        tablename: str,
-        utc_time: datetime.datetime,
-    ) -> Optional[decimal.Decimal]:
-        """Try to retrieve the price from our local database.
-
-        Args:
-            db_path (Path)
-            tablename (str)
-            utc_time (datetime.datetime)
-
-        Returns:
-            Optional[decimal.Decimal]: Price.
-        """
-        if db_path.is_file():
-            with sqlite3.connect(db_path) as conn:
-                cur = conn.cursor()
-                query = f"SELECT price FROM `{tablename}` WHERE utc_time=?;"
-
-                try:
-                    cur.execute(query, (utc_time,))
-                except sqlite3.OperationalError as e:
-                    if str(e) == f"no such table: {tablename}":
-                        return None
-                    raise e
-
-                if prices := cur.fetchone():
-                    return misc.force_decimal(prices[0])
-
-        return None
-
-    def __mean_price_db(
-        self,
-        db_path: Path,
-        tablename: str,
-        utc_time: datetime.datetime,
-    ) -> decimal.Decimal:
-        """Try to retrieve the price right before and after `utc_time`
-        from our local database.
-
-        Return 0 if the price could not be estimated.
-        The function does not check, if a price for `utc_time` exists.
-
-        Args:
-            db_path (Path)
-            tablename (str)
-            utc_time (datetime.datetime)
-
-        Returns:
-            decimal.Decimal: Price.
-        """
-        if db_path.is_file():
-            with sqlite3.connect(db_path) as conn:
-                cur = conn.cursor()
-
-                before_query = (
-                    f"SELECT utc_time, price FROM `{tablename}` "
-                    f"WHERE utc_time<? AND price > 0 "
-                    "ORDER BY utc_time DESC "
-                    "LIMIT 1"
-                )
-                try:
-                    cur.execute(before_query, (utc_time,))
-                except sqlite3.OperationalError as e:
-                    if str(e) == f"no such table: {tablename}":
-                        return decimal.Decimal()
-                    raise e
-                if result := cur.fetchone():
-                    before_time = misc.parse_iso_timestamp_to_decimal_timestamp(
-                        result[0]
-                    )
-                    before_price = misc.force_decimal(result[1])
-                else:
-                    return decimal.Decimal()
-
-                after_query = (
-                    f"SELECT utc_time, price FROM `{tablename}` "
-                    f"WHERE utc_time>? AND price > 0 "
-                    "ORDER BY utc_time ASC "
-                    "LIMIT 1"
-                )
-                try:
-                    cur.execute(after_query, (utc_time,))
-                except sqlite3.OperationalError as e:
-                    if str(e) == f"no such table: {tablename}":
-                        return decimal.Decimal()
-                    raise e
-                if result := cur.fetchone():
-                    after_time = misc.parse_iso_timestamp_to_decimal_timestamp(
-                        result[0]
-                    )
-                    after_price = misc.force_decimal(result[1])
-                else:
-                    return decimal.Decimal()
-
-                if before_price and after_price:
-                    d_utc_time = misc.to_decimal_timestamp(utc_time)
-                    # Linear gradiant between the neighbored transactions.
-                    m = (after_price - before_price) / (after_time - before_time)
-                    price = before_price + (d_utc_time - before_time) * m
-                    return price
-
-        return decimal.Decimal()
-
-    def __set_price_db(
-        self,
-        db_path: Path,
-        tablename: str,
-        utc_time: datetime.datetime,
-        price: decimal.Decimal,
-    ) -> None:
-        """Write price to database.
-
-        Create database/table if necessary.
-
-        Args:
-            db_path (Path)
-            tablename (str)
-            utc_time (datetime.datetime)
-            price (decimal.Decimal)
-        """
-        with sqlite3.connect(db_path) as conn:
-            cur = conn.cursor()
-            query = f"INSERT INTO `{tablename}`" "('utc_time', 'price') VALUES (?, ?);"
-            try:
-                cur.execute(query, (utc_time, str(price)))
-            except sqlite3.OperationalError as e:
-                if str(e) == f"no such table: {tablename}":
-                    create_query = (
-                        f"CREATE TABLE `{tablename}`"
-                        "(utc_time DATETIME PRIMARY KEY, "
-                        "price FLOAT NOT NULL);"
-                    )
-                    cur.execute(create_query)
-                    cur.execute(query, (utc_time, str(price)))
-                else:
-                    raise e
-            conn.commit()
-
-    def set_price_db(
-        self,
-        platform: str,
-        coin: str,
-        reference_coin: str,
-        utc_time: datetime.datetime,
-        price: decimal.Decimal,
-    ) -> None:
-        """Write price to database.
-
-        Tries to insert a historical price into the local database.
-
-        A warning will be raised, if there is already a different price.
-
-        Args:
-            platform (str): [description]
-            coin (str): [description]
-            reference_coin (str): [description]
-            utc_time (datetime.datetime): [description]
-            price (decimal.Decimal): [description]
-        """
-        assert coin != reference_coin
-        db_path = self.get_db_path(platform)
-        tablename = self.get_tablename(coin, reference_coin)
-        try:
-            self.__set_price_db(db_path, tablename, utc_time, price)
-        except sqlite3.IntegrityError as e:
-            if str(e) == f"UNIQUE constraint failed: {tablename}.utc_time":
-                price_db = self.get_price(platform, coin, utc_time, reference_coin)
-                if price != price_db:
-                    rel_error = abs(price - price_db) / price * 100
-                    log.warning(
-                        f"Tried to write {tablename} price to database, but a "
-                        f"different price exists already ({platform} @ {utc_time})"
-                    )
-                    log.warning(
-                        f"price: {price}, database price: {price_db}, "
-                        f"relative error: %.6f %%", rel_error
-                    )
-            else:
-                raise e
-
-=======
->>>>>>> e8a20f0c
     def get_price(
         self,
         platform: str,
@@ -1018,7 +832,7 @@
 
             # TODO Use bulk insert to write all prices at once into the database.
             for p in data:
-                self.set_price_db(platform, coin, reference_coin, p[0], p[1])
+                set_price_db(platform, coin, reference_coin, p[0], p[1])
 
     def check_database(self):
         stats = {}
