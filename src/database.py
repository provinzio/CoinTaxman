--- conflicted
+++ resolved
@@ -84,71 +84,41 @@
 
 
 def get_price_db(
-<<<<<<< HEAD
     platform: str,
     coin: str,
     reference_coin: str,
     utc_time: datetime.datetime,
     db_path: Optional[Path] = None,
-=======
-    db_path: Path,
-    coin: str,
-    reference_coin: str,
-    utc_time: datetime.datetime,
->>>>>>> f1433e8b
 ) -> Optional[decimal.Decimal]:
     """Try to retrieve the price from our local database.
 
     Args:
-<<<<<<< HEAD
         platform (str)
         coin (str)
         reference_coin (str)
         utc_time (datetime.datetime)
         db_path (Optional[Path])
-=======
-        db_path (Path)
-        coin (str)
-        reference_coin(str)
-        utc_time (datetime.datetime)
->>>>>>> f1433e8b
 
     Returns:
         Optional[decimal.Decimal]: Price.
     """
-<<<<<<< HEAD
-    coin_a, coin_b, inverted = _sort_pair(coin, reference_coin)
-    tablename = get_tablename(coin_a, coin_b)
+    tablename, inverted = get_sorted_tablename(coin, reference_coin)
 
     if db_path is None and platform:
         db_path = get_db_path(platform)
 
     assert isinstance(db_path, Path), "DB path is no valid path"
 
-    price = __get_price_db(db_path, tablename, utc_time)
-
-    if not price:
-        return None
-    elif inverted:
-        return misc.reciprocal(misc.force_decimal(price))
-    else:
-        return misc.force_decimal(price)
+    if price := __get_price_db(db_path, tablename, utc_time):
+        if inverted:
+            price = misc.force_decimal(price)
+
+    return price
 
 
 def __mean_price_db(
-=======
-    tablename, inverted = get_sorted_tablename(coin, reference_coin)
-    price = __get_price_db(db_path, tablename, utc_time)
-    if price is not None and inverted:
-        price = misc.reciprocal(price)
-    return price
-
-
-def mean_price_db(
->>>>>>> f1433e8b
     db_path: Path,
-    coin: str,
-    reference_coin: str,
+    tablename: str,
     utc_time: datetime.datetime,
 ) -> decimal.Decimal:
     """Try to retrieve the price right before and after `utc_time`
@@ -165,8 +135,6 @@
     Returns:
         decimal.Decimal: Price.
     """
-    tablename, inverted = get_sorted_tablename(coin, reference_coin)
-
     if db_path.is_file():
         with sqlite3.connect(db_path) as conn:
             cur = conn.cursor()
@@ -212,8 +180,6 @@
                 # Linear gradiant between the neighbored transactions.
                 m = (after_price - before_price) / (after_time - before_time)
                 price = before_price + (d_utc_time - before_time) * m
-                if inverted:
-                    price = misc.reciprocal(price)
                 return price
 
     return decimal.Decimal()
@@ -242,20 +208,18 @@
     Returns:
         decimal.Decimal: Price.
     """
-    coin_a, coin_b, inverted = _sort_pair(coin, reference_coin)
-    tablename = get_tablename(coin_a, coin_b)
+    tablename, inverted = get_sorted_tablename(coin, reference_coin)
 
     if db_path is None and platform:
         db_path = get_db_path(platform)
 
     assert isinstance(db_path, Path), "DB path is no valid path"
 
-    price = __mean_price_db(db_path, tablename, utc_time)
-
-    if inverted:
-        return misc.reciprocal(price)
-    else:
-        return price
+    if price := __mean_price_db(db_path, tablename, utc_time):
+        if inverted:
+            price = misc.reciprocal(price)
+
+    return price
 
 
 def __delete_price_db(
@@ -359,7 +323,6 @@
     except sqlite3.IntegrityError as e:
         if f"UNIQUE constraint failed: {tablename}.utc_time" in str(e):
             # Trying to add an already existing price in db.
-<<<<<<< HEAD
             # Check price from db and issue warning, if prices do not match.
             price_db = __get_price_db(db_path, tablename, utc_time)
             assert isinstance(price_db, decimal.Decimal)
@@ -376,30 +339,19 @@
                     f"different price exists already ({platform} @ {utc_time})"
                 )
                 if overwrite:
-=======
-            old_price = __get_price_db(db_path, tablename, utc_time)
-            assert isinstance(old_price, decimal.Decimal)
-            if overwrite:
-                if abs(old_price - price) / price > decimal.Decimal("1E-16"):
->>>>>>> f1433e8b
                     # Overwrite price.
                     log.warning(
                         f"Relative error: %.6f %%, using new price: {price}, "
-                        f"overwriting database price: {price_db}", rel_error * 100
+                        f"overwriting database price: {price_db}",
+                        rel_error * 100,
                     )
                     __delete_price_db(db_path, tablename, utc_time)
                     __set_price_db(db_path, tablename, utc_time, price)
-<<<<<<< HEAD
                 else:
-=======
-            else:
-                # Check price from db and issue warning, if prices do not match.
-                price_db = __get_price_db(db_path, tablename, utc_time)
-                if price != price_db:
->>>>>>> f1433e8b
                     log.warning(
                         f"Relative error: %.6f %%, discarding new price: {price}, "
-                        f"using database price: {price_db}", rel_error * 100
+                        f"using database price: {price_db}",
+                        rel_error * 100,
                     )
         else:
             raise e
